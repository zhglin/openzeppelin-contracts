--- conflicted
+++ resolved
@@ -1,24 +1,16 @@
 # Changelog
 
-<<<<<<< HEAD
 ## Unreleased
 
  * `Ownable`: add an internal `_transferOwnership(address)`. ([#2568](https://github.com/OpenZeppelin/openzeppelin-contracts/pull/#2568))
  * `AccessControl`: add internal `_grantRole(bytes32,address)` and `_revokeRole(bytes32,address)`. ([#2568](https://github.com/OpenZeppelin/openzeppelin-contracts/pull/#2568))
  * `AccessControl`: mark `_setupRole(bytes32,address)` as deprecated in favor of `_grantRole(bytes32,address)`. ([#2568](https://github.com/OpenZeppelin/openzeppelin-contracts/pull/#2568))
 
-## 4.3.2
+## 4.3.2 (2021-09-14)
 
  * `UUPSUpgradeable`: Add modifiers to prevent `upgradeTo` and `upgradeToAndCall` being executed on any contract that is not the active ERC1967 proxy. This prevents these functions being called on implementation contracts or minimal ERC1167 clones, in particular.
 
-## 4.3.1
-=======
-## 4.3.2 (2021-09-14)
-
- * `UUPSUpgradeable`: Add modifiers to prevent `upgradeTo` and `upgradeToAndCall` being executed on any contract that is not the active ERC1967 proxy. This prevents these functions being called on implementation contracts or minimal ERC1167 clones, in particular.
-
 ## 4.3.1 (2021-08-26)
->>>>>>> 0c4de672
 
  * `TimelockController`: Add additional isOperationReady check.
 
