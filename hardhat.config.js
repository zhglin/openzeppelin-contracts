--- conflicted
+++ resolved
@@ -3,11 +3,7 @@
 // - COVERAGE:          enable coverage report
 // - ENABLE_GAS_REPORT: enable gas report
 // - COMPILE_MODE:      production modes enables optimizations (default: development)
-<<<<<<< HEAD
-// - COMPILE_VERSION:   compiler version
-=======
 // - COMPILE_VERSION:   compiler version (default: 0.8.20)
->>>>>>> 54a235f8
 // - COINMARKETCAP:     coinmarkercat api key for USD value in gas report
 
 const fs = require('fs');
