--- conflicted
+++ resolved
@@ -1,11 +1,7 @@
 {
   "name": "@openzeppelin/contracts",
-<<<<<<< HEAD
+  "description": "Secure Smart Contract library for Solidity",
   "version": "3.2.2-solc-0.7",
-=======
->>>>>>> 3d2e5c03
-  "description": "Secure Smart Contract library for Solidity",
-  "version": "3.2.0",
   "files": [
     "**/*.sol",
     "/build/contracts/*.json",
